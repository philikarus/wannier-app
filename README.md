--- conflicted
+++ resolved
@@ -2,24 +2,4 @@
 
 ## About This App
 
-This app allows you to interactively visualize projection bands of your VASP calculation and help you better decide dis_win and froz_win parameters in wannierization using Wannier90.
-
-## Pre-requisites
-
-The app is tested in python 3.10 and the required packages is listed in `requirements.txt`. You can install them by running the following command:
-
-```bash
-pip install -r requirements.txt
-<<<<<<< HEAD
-=======
-```
-
-## Docker
-
-A Docker image has been built and published on Docker Hub. You can fetch the image by:
-
-```bash
-docker pull philikarus/wannier-app:0.9
-`
->>>>>>> c95c3c9b
-```+This app allows you to interactively visualize projection bands of your VASP calculation and help you better decide dis_win and froz_win parameters in wannierization using Wannier90.